use super::*;
use crate::{
    error::LendingError,
    math::{Decimal, Rate, TryAdd, TryDiv, TryMul, TrySub},
};
use arrayref::{array_mut_ref, array_ref, array_refs, mut_array_refs};
use solana_program::{
    clock::Slot,
    entrypoint::ProgramResult,
    msg,
    program_error::ProgramError,
    program_pack::{IsInitialized, Pack, Sealed},
    pubkey::{Pubkey, PUBKEY_BYTES},
};
use std::{
    cmp::Ordering,
    convert::{TryFrom, TryInto},
};

/// Percentage of an obligation that can be repaid during each liquidation call
pub const LIQUIDATION_CLOSE_FACTOR: u8 = 50;

/// Obligation borrow amount that is small enough to close out
pub const LIQUIDATION_CLOSE_AMOUNT: u64 = 2;

/// Lending market reserve state
#[derive(Clone, Debug, Default, PartialEq)]
pub struct Reserve {
    /// Version of the struct
    pub version: u8,
    /// Last slot when supply and rates updated
    pub last_update: LastUpdate,
    /// Lending market address
    pub lending_market: Pubkey,
    /// Reserve liquidity
    pub liquidity: ReserveLiquidity,
    /// Reserve collateral
    pub collateral: ReserveCollateral,
    /// Reserve configuration values
    pub config: ReserveConfig,
}

impl Reserve {
    /// Create a new reserve
    pub fn new(params: InitReserveParams) -> Self {
        let mut reserve = Self::default();
        Self::init(&mut reserve, params);
        reserve
    }

    /// Initialize a reserve
    pub fn init(&mut self, params: InitReserveParams) {
        self.version = PROGRAM_VERSION;
        self.last_update = LastUpdate::new(params.current_slot);
        self.lending_market = params.lending_market;
        self.liquidity = params.liquidity;
        self.collateral = params.collateral;
        self.config = params.config;
    }

    /// Record deposited liquidity and return amount of collateral tokens to mint
    pub fn deposit_liquidity(&mut self, liquidity_amount: u64) -> Result<u64, ProgramError> {
        let collateral_amount = self
            .collateral_exchange_rate()?
            .liquidity_to_collateral(liquidity_amount)?;

        self.liquidity.deposit(liquidity_amount)?;
        self.collateral.mint(collateral_amount)?;

        Ok(collateral_amount)
    }

    /// Record redeemed collateral and return amount of liquidity to withdraw
    pub fn redeem_collateral(&mut self, collateral_amount: u64) -> Result<u64, ProgramError> {
        let collateral_exchange_rate = self.collateral_exchange_rate()?;
        let liquidity_amount =
            collateral_exchange_rate.collateral_to_liquidity(collateral_amount)?;

        self.collateral.burn(collateral_amount)?;
        self.liquidity.withdraw(liquidity_amount)?;

        Ok(liquidity_amount)
    }

    /// Calculate the current borrow rate
    pub fn current_borrow_rate(&self) -> Result<Rate, ProgramError> {
        let utilization_rate = self.liquidity.utilization_rate()?;
        let optimal_utilization_rate = Rate::from_percent(self.config.optimal_utilization_rate);
        let low_utilization = utilization_rate < optimal_utilization_rate;
        if low_utilization || self.config.optimal_utilization_rate == 100 {
            let normalized_rate = utilization_rate.try_div(optimal_utilization_rate)?;
            let min_rate = Rate::from_percent(self.config.min_borrow_rate);
            let rate_range = Rate::from_percent(
                self.config
                    .optimal_borrow_rate
                    .checked_sub(self.config.min_borrow_rate)
                    .ok_or(LendingError::MathOverflow)?,
            );

            Ok(normalized_rate.try_mul(rate_range)?.try_add(min_rate)?)
        } else {
            let normalized_rate = utilization_rate
                .try_sub(optimal_utilization_rate)?
                .try_div(Rate::from_percent(
                    100u8
                        .checked_sub(self.config.optimal_utilization_rate)
                        .ok_or(LendingError::MathOverflow)?,
                ))?;
            let min_rate = Rate::from_percent(self.config.optimal_borrow_rate);
            let rate_range = Rate::from_percent(
                self.config
                    .max_borrow_rate
                    .checked_sub(self.config.optimal_borrow_rate)
                    .ok_or(LendingError::MathOverflow)?,
            );

            Ok(normalized_rate.try_mul(rate_range)?.try_add(min_rate)?)
        }
    }

    /// Collateral exchange rate
    pub fn collateral_exchange_rate(&self) -> Result<CollateralExchangeRate, ProgramError> {
        let total_liquidity = self.liquidity.total_supply()?;
        self.collateral.exchange_rate(total_liquidity)
    }

    /// Update borrow rate and accrue interest
    pub fn accrue_interest(&mut self, current_slot: Slot) -> ProgramResult {
        let slots_elapsed = self.last_update.slots_elapsed(current_slot)?;
        if slots_elapsed > 0 {
            let current_borrow_rate = self.current_borrow_rate()?;
            self.liquidity
                .compound_interest(current_borrow_rate, slots_elapsed)?;
        }
        Ok(())
    }

    /// Borrow liquidity up to a maximum market value
    pub fn calculate_borrow(
        &self,
        amount_to_borrow: u64,
        max_borrow_value: Decimal,
    ) -> Result<CalculateBorrowResult, ProgramError> {
        // @TODO: add lookup table https://git.io/JOCYq
        let decimals = 10u64
            .checked_pow(self.liquidity.mint_decimals as u32)
            .ok_or(LendingError::MathOverflow)?;
        if amount_to_borrow == u64::MAX {
            let borrow_amount = max_borrow_value
                .try_mul(decimals)?
                .try_div(self.liquidity.market_price)?
                .min(self.liquidity.available_amount.into());
            let (borrow_fee, host_fee) = self
                .config
                .fees
                .calculate_borrow_fees(borrow_amount, FeeCalculation::Inclusive)?;
            let receive_amount = borrow_amount
                .try_floor_u64()?
                .checked_sub(borrow_fee)
                .ok_or(LendingError::MathOverflow)?;

            Ok(CalculateBorrowResult {
                borrow_amount,
                receive_amount,
                borrow_fee,
                host_fee,
            })
        } else {
            let receive_amount = amount_to_borrow;
            let borrow_amount = Decimal::from(receive_amount);
            let (borrow_fee, host_fee) = self
                .config
                .fees
                .calculate_borrow_fees(borrow_amount, FeeCalculation::Exclusive)?;

            let borrow_amount = borrow_amount.try_add(borrow_fee.into())?;
            let borrow_value = borrow_amount
                .try_mul(self.liquidity.market_price)?
                .try_div(decimals)?;
            if borrow_value > max_borrow_value {
                msg!("Borrow value cannot exceed maximum borrow value");
                return Err(LendingError::BorrowTooLarge.into());
            }

            Ok(CalculateBorrowResult {
                borrow_amount,
                receive_amount,
                borrow_fee,
                host_fee,
            })
        }
    }

    /// Repay liquidity up to the borrowed amount
    pub fn calculate_repay(
        &self,
        amount_to_repay: u64,
        borrowed_amount: Decimal,
    ) -> Result<CalculateRepayResult, ProgramError> {
        let settle_amount = if amount_to_repay == u64::MAX {
            borrowed_amount
        } else {
            Decimal::from(amount_to_repay).min(borrowed_amount)
        };
        let repay_amount = settle_amount.try_ceil_u64()?;

        Ok(CalculateRepayResult {
            settle_amount,
            repay_amount,
        })
    }

    /// Liquidate some or all of an unhealthy obligation
    pub fn calculate_liquidation(
        &self,
        amount_to_liquidate: u64,
        obligation: &Obligation,
        liquidity: &ObligationLiquidity,
        collateral: &ObligationCollateral,
    ) -> Result<CalculateLiquidationResult, ProgramError> {
        let bonus_rate = Rate::from_percent(self.config.liquidation_bonus).try_add(Rate::one())?;

        let max_amount = if amount_to_liquidate == u64::MAX {
            liquidity.borrowed_amount_wads
        } else {
            Decimal::from(amount_to_liquidate).min(liquidity.borrowed_amount_wads)
        };

        let settle_amount;
        let repay_amount;
        let withdraw_amount;

        // Close out obligations that are too small to liquidate normally
        if liquidity.borrowed_amount_wads < LIQUIDATION_CLOSE_AMOUNT.into() {
            // settle_amount is fixed, calculate withdraw_amount and repay_amount
            settle_amount = liquidity.borrowed_amount_wads;

            let liquidation_value = liquidity.market_value.try_mul(bonus_rate)?;
            match liquidation_value.cmp(&collateral.market_value) {
                Ordering::Greater => {
                    let repay_pct = collateral.market_value.try_div(liquidation_value)?;
                    repay_amount = max_amount.try_mul(repay_pct)?.try_ceil_u64()?;
                    withdraw_amount = collateral.deposited_amount;
                }
                Ordering::Equal => {
                    repay_amount = max_amount.try_ceil_u64()?;
                    withdraw_amount = collateral.deposited_amount;
                }
                Ordering::Less => {
                    let withdraw_pct = liquidation_value.try_div(collateral.market_value)?;
                    repay_amount = max_amount.try_floor_u64()?;
                    withdraw_amount = Decimal::from(collateral.deposited_amount)
                        .try_mul(withdraw_pct)?
                        .try_floor_u64()?;
                }
            }
        } else {
            // calculate settle_amount and withdraw_amount, repay_amount is settle_amount rounded
            let liquidation_amount = obligation
                .max_liquidation_amount(liquidity)?
                .min(max_amount);
            let liquidation_pct = liquidation_amount.try_div(liquidity.borrowed_amount_wads)?;
            let liquidation_value = liquidity
                .market_value
                .try_mul(liquidation_pct)?
                .try_mul(bonus_rate)?;

            match liquidation_value.cmp(&collateral.market_value) {
                Ordering::Greater => {
                    let repay_pct = collateral.market_value.try_div(liquidation_value)?;
                    settle_amount = liquidation_amount.try_mul(repay_pct)?;
                    repay_amount = settle_amount.try_ceil_u64()?;
                    withdraw_amount = collateral.deposited_amount;
                }
                Ordering::Equal => {
                    settle_amount = liquidation_amount;
                    repay_amount = settle_amount.try_ceil_u64()?;
                    withdraw_amount = collateral.deposited_amount;
                }
                Ordering::Less => {
                    let withdraw_pct = liquidation_value.try_div(collateral.market_value)?;
                    settle_amount = liquidation_amount;
                    repay_amount = settle_amount.try_floor_u64()?;
                    withdraw_amount = Decimal::from(collateral.deposited_amount)
                        .try_mul(withdraw_pct)?
                        .try_floor_u64()?;
                }
            }
        }

        Ok(CalculateLiquidationResult {
            settle_amount,
            repay_amount,
            withdraw_amount,
        })
    }
}

/// Initialize a reserve
pub struct InitReserveParams {
    /// Last slot when supply and rates updated
    pub current_slot: Slot,
    /// Lending market address
    pub lending_market: Pubkey,
    /// Reserve liquidity
    pub liquidity: ReserveLiquidity,
    /// Reserve collateral
    pub collateral: ReserveCollateral,
    /// Reserve configuration values
    pub config: ReserveConfig,
}

/// Calculate borrow result
#[derive(Debug)]
pub struct CalculateBorrowResult {
    /// Total amount of borrow including fees
    pub borrow_amount: Decimal,
    /// Borrow amount portion of total amount
    pub receive_amount: u64,
    /// Loan origination fee
    pub borrow_fee: u64,
    /// Host fee portion of origination fee
    pub host_fee: u64,
}

/// Calculate repay result
#[derive(Debug)]
pub struct CalculateRepayResult {
    /// Amount of liquidity that is settled from the obligation.
    pub settle_amount: Decimal,
    /// Amount that will be repaid as u64
    pub repay_amount: u64,
}

/// Calculate liquidation result
#[derive(Debug)]
pub struct CalculateLiquidationResult {
    /// Amount of liquidity that is settled from the obligation. It includes
    /// the amount of loan that was defaulted if collateral is depleted.
    pub settle_amount: Decimal,
    /// Amount that will be repaid as u64
    pub repay_amount: u64,
    /// Amount of collateral to withdraw in exchange for repay amount
    pub withdraw_amount: u64,
}

/// Reserve liquidity
#[derive(Clone, Debug, Default, PartialEq)]
pub struct ReserveLiquidity {
    /// Reserve liquidity mint address
    pub mint_pubkey: Pubkey,
    /// Reserve liquidity mint decimals
    pub mint_decimals: u8,
    /// Reserve liquidity supply address
    pub supply_pubkey: Pubkey,
    /// Reserve liquidity fee receiver address
    pub fee_receiver: Pubkey,
    /// Reserve liquidity oracle account
    pub oracle_pubkey: Pubkey,
    /// Reserve liquidity available
    pub available_amount: u64,
    /// Reserve liquidity borrowed
    pub borrowed_amount_wads: Decimal,
    /// Reserve liquidity cumulative borrow rate
    pub cumulative_borrow_rate_wads: Decimal,
    // @TODO: make Decimal
    /// Reserve liquidity market price in quote currency
    pub market_price: u64,
}

impl ReserveLiquidity {
    /// Create a new reserve liquidity
    pub fn new(params: NewReserveLiquidityParams) -> Self {
        Self {
            mint_pubkey: params.mint_pubkey,
            mint_decimals: params.mint_decimals,
            supply_pubkey: params.supply_pubkey,
            fee_receiver: params.fee_receiver,
            oracle_pubkey: params.oracle_pubkey,
            available_amount: 0,
            borrowed_amount_wads: Decimal::zero(),
            cumulative_borrow_rate_wads: Decimal::one(),
            market_price: params.market_price,
        }
    }

    /// Calculate the total reserve supply including active loans
    pub fn total_supply(&self) -> Result<Decimal, ProgramError> {
        Decimal::from(self.available_amount).try_add(self.borrowed_amount_wads)
    }

    /// Add liquidity to available amount
    pub fn deposit(&mut self, liquidity_amount: u64) -> ProgramResult {
        self.available_amount = self
            .available_amount
            .checked_add(liquidity_amount)
            .ok_or(LendingError::MathOverflow)?;
        Ok(())
    }

    /// Remove liquidity from available amount
    pub fn withdraw(&mut self, liquidity_amount: u64) -> ProgramResult {
        if liquidity_amount > self.available_amount {
            msg!("Withdraw amount cannot exceed available amount");
            return Err(LendingError::InsufficientLiquidity.into());
        }
        self.available_amount = self
            .available_amount
            .checked_sub(liquidity_amount)
            .ok_or(LendingError::MathOverflow)?;
        Ok(())
    }

    /// Subtract borrow amount from available liquidity and add to borrows
    pub fn borrow(&mut self, borrow_decimal: Decimal) -> ProgramResult {
        let borrow_amount = borrow_decimal.try_floor_u64()?;
        if borrow_amount > self.available_amount {
            msg!("Borrow amount cannot exceed available amount");
            return Err(LendingError::InsufficientLiquidity.into());
        }

        self.available_amount = self
            .available_amount
            .checked_sub(borrow_amount)
            .ok_or(LendingError::MathOverflow)?;
        self.borrowed_amount_wads = self.borrowed_amount_wads.try_add(borrow_decimal)?;

        Ok(())
    }

    /// Add repay amount to available liquidity and subtract settle amount from total borrows
    pub fn repay(&mut self, repay_amount: u64, settle_amount: Decimal) -> ProgramResult {
        self.available_amount = self
            .available_amount
            .checked_add(repay_amount)
            .ok_or(LendingError::MathOverflow)?;
        self.borrowed_amount_wads = self.borrowed_amount_wads.try_sub(settle_amount)?;

        Ok(())
    }

    /// Calculate the liquidity utilization rate of the reserve
    pub fn utilization_rate(&self) -> Result<Rate, ProgramError> {
        let total_supply = self.total_supply()?;
        if total_supply == Decimal::zero() {
            return Ok(Rate::zero());
        }
        self.borrowed_amount_wads.try_div(total_supply)?.try_into()
    }

    /// Compound current borrow rate over elapsed slots
    fn compound_interest(
        &mut self,
        current_borrow_rate: Rate,
        slots_elapsed: u64,
    ) -> ProgramResult {
        let slot_interest_rate = current_borrow_rate.try_div(SLOTS_PER_YEAR)?;
        let compounded_interest_rate = Rate::one()
            .try_add(slot_interest_rate)?
            .try_pow(slots_elapsed)?;
        self.cumulative_borrow_rate_wads = self
            .cumulative_borrow_rate_wads
            .try_mul(compounded_interest_rate)?;
        self.borrowed_amount_wads = self
            .borrowed_amount_wads
            .try_mul(compounded_interest_rate)?;
        Ok(())
    }
}

/// Create a new reserve liquidity
pub struct NewReserveLiquidityParams {
    /// Reserve liquidity mint address
    pub mint_pubkey: Pubkey,
    /// Reserve liquidity mint decimals
    pub mint_decimals: u8,
    /// Reserve liquidity supply address
    pub supply_pubkey: Pubkey,
    /// Reserve liquidity fee receiver address
    pub fee_receiver: Pubkey,
    /// Reserve liquidity oracle account
    pub oracle_pubkey: Pubkey,
    /// Reserve liquidity market price in quote currency
    pub market_price: u64,
}

/// Reserve collateral
#[derive(Clone, Debug, Default, PartialEq)]
pub struct ReserveCollateral {
    /// Reserve collateral mint address
    pub mint_pubkey: Pubkey,
    /// Reserve collateral mint supply, used for exchange rate
    pub mint_total_supply: u64,
    /// Reserve collateral supply address
    pub supply_pubkey: Pubkey,
}

impl ReserveCollateral {
    /// Create a new reserve collateral
    pub fn new(params: NewReserveCollateralParams) -> Self {
        Self {
            mint_pubkey: params.mint_pubkey,
            mint_total_supply: 0,
            supply_pubkey: params.supply_pubkey,
        }
    }

    /// Add collateral to total supply
    pub fn mint(&mut self, collateral_amount: u64) -> ProgramResult {
        self.mint_total_supply = self
            .mint_total_supply
            .checked_add(collateral_amount)
            .ok_or(LendingError::MathOverflow)?;
        Ok(())
    }

    /// Remove collateral from total supply
    pub fn burn(&mut self, collateral_amount: u64) -> ProgramResult {
        self.mint_total_supply = self
            .mint_total_supply
            .checked_sub(collateral_amount)
            .ok_or(LendingError::MathOverflow)?;
        Ok(())
    }

    /// Return the current collateral exchange rate.
    fn exchange_rate(
        &self,
        total_liquidity: Decimal,
    ) -> Result<CollateralExchangeRate, ProgramError> {
        let rate = if self.mint_total_supply == 0 || total_liquidity == Decimal::zero() {
            Rate::from_scaled_val(INITIAL_COLLATERAL_RATE)
        } else {
            let mint_total_supply = Decimal::from(self.mint_total_supply);
            Rate::try_from(mint_total_supply.try_div(total_liquidity)?)?
        };

        Ok(CollateralExchangeRate(rate))
    }
}

/// Create a new reserve collateral
pub struct NewReserveCollateralParams {
    /// Reserve collateral mint address
    pub mint_pubkey: Pubkey,
    /// Reserve collateral supply address
    pub supply_pubkey: Pubkey,
}

/// Collateral exchange rate
#[derive(Clone, Copy, Debug)]
pub struct CollateralExchangeRate(Rate);

impl CollateralExchangeRate {
    /// Convert reserve collateral to liquidity
    pub fn collateral_to_liquidity(&self, collateral_amount: u64) -> Result<u64, ProgramError> {
        Decimal::from(collateral_amount)
            .try_div(self.0)?
            .try_round_u64()
    }

    /// Convert reserve collateral to liquidity
    pub fn decimal_collateral_to_liquidity(
        &self,
        collateral_amount: Decimal,
    ) -> Result<Decimal, ProgramError> {
        collateral_amount.try_div(self.0)
    }

    /// Convert reserve liquidity to collateral
    pub fn liquidity_to_collateral(&self, liquidity_amount: u64) -> Result<u64, ProgramError> {
        self.0.try_mul(liquidity_amount)?.try_round_u64()
    }

    /// Convert reserve liquidity to collateral
    pub fn decimal_liquidity_to_collateral(
        &self,
        liquidity_amount: Decimal,
    ) -> Result<Decimal, ProgramError> {
        liquidity_amount.try_mul(self.0)
    }
}

impl From<CollateralExchangeRate> for Rate {
    fn from(exchange_rate: CollateralExchangeRate) -> Self {
        exchange_rate.0
    }
}

/// Reserve configuration values
#[derive(Clone, Copy, Debug, Default, PartialEq)]
pub struct ReserveConfig {
    /// Optimal utilization rate, as a percentage
    pub optimal_utilization_rate: u8,
    /// Target ratio of the value of borrows to deposits, as a percentage
    /// 0 if use as collateral is disabled
    pub loan_to_value_ratio: u8,
    /// Bonus a liquidator gets when repaying part of an unhealthy obligation, as a percentage
    pub liquidation_bonus: u8,
    /// Loan to value ratio at which an obligation can be liquidated, as a percentage
    pub liquidation_threshold: u8,
    /// Min borrow APY
    pub min_borrow_rate: u8,
    /// Optimal (utilization) borrow APY
    pub optimal_borrow_rate: u8,
    /// Max borrow APY
    pub max_borrow_rate: u8,
    /// Program owner fees assessed, separate from gains due to interest accrual
    pub fees: ReserveFees,
}

/// Additional fee information on a reserve
///
/// These exist separately from interest accrual fees, and are specifically for the program owner
/// and frontend host. The fees are paid out as a percentage of liquidity token amounts during
/// repayments and liquidations.
#[derive(Clone, Copy, Debug, Default, PartialEq)]
pub struct ReserveFees {
    /// Fee assessed on borrow, expressed as a Wad.
    /// Must be between 0 and 10^18, such that 10^18 = 1.  A few examples for
    /// clarity:
    /// 1% = 10_000_000_000_000_000
    /// 0.01% (1 basis point) = 100_000_000_000_000
    /// 0.00001% (Aave borrow fee) = 100_000_000_000
    pub borrow_fee_wad: u64,
<<<<<<< HEAD
    /// Amount of fee going to host account
=======
    /// Fee for flash loan, expressed as a Wad.
    pub flash_loan_fee_wad: u64,
    /// Amount of fee going to host account, if provided in liquidate and repay
>>>>>>> c9f3c058
    pub host_fee_percentage: u8,
}

impl ReserveFees {
    /// Calculate the owner and host fees on borrow
    pub fn calculate_borrow_fees(
        &self,
        borrow_amount: Decimal,
        fee_calculation: FeeCalculation,
    ) -> Result<(u64, u64), ProgramError> {
        self.calculate_fees(borrow_amount, self.borrow_fee_wad, fee_calculation)
    }

    /// Calculate the owner and host fees on flash loan
    pub fn calculate_flash_loan_fees(
        &self,
        flash_loan_amount: Decimal,
    ) -> Result<(u64, u64), ProgramError> {
        self.calculate_fees(
            flash_loan_amount,
            self.flash_loan_fee_wad,
            FeeCalculation::Exclusive,
        )
    }

    fn calculate_fees(
        &self,
        amount: Decimal,
        fee_wad: u64,
        fee_calculation: FeeCalculation,
    ) -> Result<(u64, u64), ProgramError> {
        let borrow_fee_rate = Rate::from_scaled_val(fee_wad);
        let host_fee_rate = Rate::from_percent(self.host_fee_percentage);
        if borrow_fee_rate > Rate::zero() && amount > Decimal::zero() {
            let need_to_assess_host_fee = host_fee_rate > Rate::zero();
            let minimum_fee = if need_to_assess_host_fee {
                2 // 1 token to owner, 1 to host
            } else {
                1 // 1 token to owner, nothing else
            };

            let borrow_fee_amount = match fee_calculation {
                // Calculate fee to be added to borrow: fee = amount * rate
                FeeCalculation::Exclusive => amount.try_mul(borrow_fee_rate)?,
                // Calculate fee to be subtracted from borrow: fee = amount * (rate / (rate + 1))
                FeeCalculation::Inclusive => {
                    let borrow_fee_rate =
                        borrow_fee_rate.try_div(borrow_fee_rate.try_add(Rate::one())?)?;
                    amount.try_mul(borrow_fee_rate)?
                }
            };

            let borrow_fee = borrow_fee_amount.try_round_u64()?.max(minimum_fee);
            if Decimal::from(borrow_fee) >= amount {
                msg!("Borrow amount is too small to receive liquidity after fees");
                return Err(LendingError::BorrowTooSmall.into());
            }

            let host_fee = if need_to_assess_host_fee {
                host_fee_rate.try_mul(borrow_fee)?.try_round_u64()?.max(1)
            } else {
                0
            };

            Ok((borrow_fee, host_fee))
        } else {
            Ok((0, 0))
        }
    }
}

/// Calculate fees exlusive or inclusive of an amount
pub enum FeeCalculation {
    /// Fee added to amount: fee = rate * amount
    Exclusive,
    /// Fee included in amount: fee = (rate / (1 + rate)) * amount
    Inclusive,
}

impl Sealed for Reserve {}
impl IsInitialized for Reserve {
    fn is_initialized(&self) -> bool {
        self.version != UNINITIALIZED_VERSION
    }
}

const RESERVE_LEN: usize = 563; // 1 + 8 + 1 + 32 + 32 + 1 + 32 + 32 + 32 + 16 + 8 + 8 + 16 + 32 + 32 + 8 + 1 + 1 + 1 + 1 + 1 + 1 + 1 + 8 + 8 + 1 + 248
impl Pack for Reserve {
    const LEN: usize = RESERVE_LEN;

    // @TODO: break this up by reserve / liquidity / collateral / config https://git.io/JOCca
    fn pack_into_slice(&self, output: &mut [u8]) {
        let output = array_mut_ref![output, 0, RESERVE_LEN];
        #[allow(clippy::ptr_offset_with_cast)]
        let (
            version,
            last_update_slot,
            last_update_stale,
            lending_market,
            liquidity_mint_pubkey,
            liquidity_mint_decimals,
            liquidity_supply_pubkey,
            liquidity_fee_receiver,
            liquidity_oracle_pubkey,
            liquidity_available_amount,
            liquidity_borrowed_amount_wads,
            liquidity_cumulative_borrow_rate_wads,
            liquidity_market_price,
            collateral_mint_pubkey,
            collateral_mint_total_supply,
            collateral_supply_pubkey,
            config_optimal_utilization_rate,
            config_loan_to_value_ratio,
            config_liquidation_bonus,
            config_liquidation_threshold,
            config_min_borrow_rate,
            config_optimal_borrow_rate,
            config_max_borrow_rate,
            config_fees_borrow_fee_wad,
            config_fees_flash_loan_fee_wad,
            config_fees_host_fee_percentage,
            _padding,
        ) = mut_array_refs![
            output,
            1,
            8,
            1,
            PUBKEY_BYTES,
            PUBKEY_BYTES,
            1,
            PUBKEY_BYTES,
            PUBKEY_BYTES,
            PUBKEY_BYTES,
            8,
            16,
            16,
            8,
            PUBKEY_BYTES,
            8,
            PUBKEY_BYTES,
            1,
            1,
            1,
            1,
            1,
            1,
            1,
            8,
            8,
            1,
            248
        ];

        // reserve
        *version = self.version.to_le_bytes();
        *last_update_slot = self.last_update.slot.to_le_bytes();
        pack_bool(self.last_update.stale, last_update_stale);
        lending_market.copy_from_slice(self.lending_market.as_ref());

        // liquidity
        liquidity_mint_pubkey.copy_from_slice(self.liquidity.mint_pubkey.as_ref());
        *liquidity_mint_decimals = self.liquidity.mint_decimals.to_le_bytes();
        liquidity_supply_pubkey.copy_from_slice(self.liquidity.supply_pubkey.as_ref());
        liquidity_fee_receiver.copy_from_slice(self.liquidity.fee_receiver.as_ref());
        liquidity_oracle_pubkey.copy_from_slice(self.liquidity.oracle_pubkey.as_ref());
        *liquidity_available_amount = self.liquidity.available_amount.to_le_bytes();
        pack_decimal(
            self.liquidity.borrowed_amount_wads,
            liquidity_borrowed_amount_wads,
        );
        pack_decimal(
            self.liquidity.cumulative_borrow_rate_wads,
            liquidity_cumulative_borrow_rate_wads,
        );
        *liquidity_market_price = self.liquidity.market_price.to_le_bytes();

        // collateral
        collateral_mint_pubkey.copy_from_slice(self.collateral.mint_pubkey.as_ref());
        *collateral_mint_total_supply = self.collateral.mint_total_supply.to_le_bytes();
        collateral_supply_pubkey.copy_from_slice(self.collateral.supply_pubkey.as_ref());

        // config
        *config_optimal_utilization_rate = self.config.optimal_utilization_rate.to_le_bytes();
        *config_loan_to_value_ratio = self.config.loan_to_value_ratio.to_le_bytes();
        *config_liquidation_bonus = self.config.liquidation_bonus.to_le_bytes();
        *config_liquidation_threshold = self.config.liquidation_threshold.to_le_bytes();
        *config_min_borrow_rate = self.config.min_borrow_rate.to_le_bytes();
        *config_optimal_borrow_rate = self.config.optimal_borrow_rate.to_le_bytes();
        *config_max_borrow_rate = self.config.max_borrow_rate.to_le_bytes();
        *config_fees_borrow_fee_wad = self.config.fees.borrow_fee_wad.to_le_bytes();
        *config_fees_flash_loan_fee_wad = self.config.fees.flash_loan_fee_wad.to_le_bytes();
        *config_fees_host_fee_percentage = self.config.fees.host_fee_percentage.to_le_bytes();
    }

    /// Unpacks a byte buffer into a [ReserveInfo](struct.ReserveInfo.html).
    fn unpack_from_slice(input: &[u8]) -> Result<Self, ProgramError> {
        let input = array_ref![input, 0, RESERVE_LEN];
        #[allow(clippy::ptr_offset_with_cast)]
        let (
            version,
            last_update_slot,
            last_update_stale,
            lending_market,
            liquidity_mint_pubkey,
            liquidity_mint_decimals,
            liquidity_supply_pubkey,
            liquidity_fee_receiver,
            liquidity_oracle_pubkey,
            liquidity_available_amount,
            liquidity_borrowed_amount_wads,
            liquidity_cumulative_borrow_rate_wads,
            liquidity_market_price,
            collateral_mint_pubkey,
            collateral_mint_total_supply,
            collateral_supply_pubkey,
            config_optimal_utilization_rate,
            config_loan_to_value_ratio,
            config_liquidation_bonus,
            config_liquidation_threshold,
            config_min_borrow_rate,
            config_optimal_borrow_rate,
            config_max_borrow_rate,
            config_fees_borrow_fee_wad,
            config_fees_flash_loan_fee_wad,
            config_fees_host_fee_percentage,
            _padding,
        ) = array_refs![
            input,
            1,
            8,
            1,
            PUBKEY_BYTES,
            PUBKEY_BYTES,
            1,
            PUBKEY_BYTES,
            PUBKEY_BYTES,
            PUBKEY_BYTES,
            8,
            16,
            16,
            8,
            PUBKEY_BYTES,
            8,
            PUBKEY_BYTES,
            1,
            1,
            1,
            1,
            1,
            1,
            1,
            8,
            8,
            1,
            248
        ];

        let version = u8::from_le_bytes(*version);
        if version > PROGRAM_VERSION {
            msg!("Reserve version does not match lending program version");
            return Err(ProgramError::InvalidAccountData);
        }

        Ok(Self {
            version,
            last_update: LastUpdate {
                slot: u64::from_le_bytes(*last_update_slot),
                stale: unpack_bool(last_update_stale)?,
            },
            lending_market: Pubkey::new_from_array(*lending_market),
            liquidity: ReserveLiquidity {
                mint_pubkey: Pubkey::new_from_array(*liquidity_mint_pubkey),
                mint_decimals: u8::from_le_bytes(*liquidity_mint_decimals),
                supply_pubkey: Pubkey::new_from_array(*liquidity_supply_pubkey),
                fee_receiver: Pubkey::new_from_array(*liquidity_fee_receiver),
                oracle_pubkey: Pubkey::new_from_array(*liquidity_oracle_pubkey),
                available_amount: u64::from_le_bytes(*liquidity_available_amount),
                borrowed_amount_wads: unpack_decimal(liquidity_borrowed_amount_wads),
                cumulative_borrow_rate_wads: unpack_decimal(liquidity_cumulative_borrow_rate_wads),
                market_price: u64::from_le_bytes(*liquidity_market_price),
            },
            collateral: ReserveCollateral {
                mint_pubkey: Pubkey::new_from_array(*collateral_mint_pubkey),
                mint_total_supply: u64::from_le_bytes(*collateral_mint_total_supply),
                supply_pubkey: Pubkey::new_from_array(*collateral_supply_pubkey),
            },
            config: ReserveConfig {
                optimal_utilization_rate: u8::from_le_bytes(*config_optimal_utilization_rate),
                loan_to_value_ratio: u8::from_le_bytes(*config_loan_to_value_ratio),
                liquidation_bonus: u8::from_le_bytes(*config_liquidation_bonus),
                liquidation_threshold: u8::from_le_bytes(*config_liquidation_threshold),
                min_borrow_rate: u8::from_le_bytes(*config_min_borrow_rate),
                optimal_borrow_rate: u8::from_le_bytes(*config_optimal_borrow_rate),
                max_borrow_rate: u8::from_le_bytes(*config_max_borrow_rate),
                fees: ReserveFees {
                    borrow_fee_wad: u64::from_le_bytes(*config_fees_borrow_fee_wad),
                    flash_loan_fee_wad: u64::from_le_bytes(*config_fees_flash_loan_fee_wad),
                    host_fee_percentage: u8::from_le_bytes(*config_fees_host_fee_percentage),
                },
            },
        })
    }
}

#[cfg(test)]
mod test {
    use super::*;
    use crate::math::{PERCENT_SCALER, WAD};
    use proptest::prelude::*;
    use std::cmp::Ordering;

    const MAX_LIQUIDITY: u64 = u64::MAX / 5;

    // Creates rates (min, opt, max) where 0 <= min <= opt <= max <= MAX
    prop_compose! {
        fn borrow_rates()(optimal_rate in 0..=u8::MAX)(
            min_rate in 0..=optimal_rate,
            optimal_rate in Just(optimal_rate),
            max_rate in optimal_rate..=u8::MAX,
        ) -> (u8, u8, u8) {
            (min_rate, optimal_rate, max_rate)
        }
    }

    // Creates rates (threshold, ltv) where 2 <= threshold <= 100 and threshold <= ltv <= 1,000%
    prop_compose! {
        fn unhealthy_rates()(threshold in 2..=100u8)(
            ltv_rate in threshold as u64..=1000u64,
            threshold in Just(threshold),
        ) -> (Decimal, u8) {
            (Decimal::from_scaled_val(ltv_rate as u128 * PERCENT_SCALER as u128), threshold)
        }
    }

    // Creates a range of reasonable token conversion rates
    prop_compose! {
        fn token_conversion_rate()(
            conversion_rate in 1..=u16::MAX,
            invert_conversion_rate: bool,
        ) -> Decimal {
            let conversion_rate = Decimal::from(conversion_rate as u64);
            if invert_conversion_rate {
                Decimal::one().try_div(conversion_rate).unwrap()
            } else {
                conversion_rate
            }
        }
    }

    // Creates a range of reasonable collateral exchange rates
    prop_compose! {
        fn collateral_exchange_rate_range()(percent in 1..=500u64) -> CollateralExchangeRate {
            CollateralExchangeRate(Rate::from_scaled_val(percent * PERCENT_SCALER))
        }
    }

    proptest! {
        #[test]
        fn current_borrow_rate(
            total_liquidity in 0..=MAX_LIQUIDITY,
            borrowed_percent in 0..=WAD,
            optimal_utilization_rate in 0..=100u8,
            (min_borrow_rate, optimal_borrow_rate, max_borrow_rate) in borrow_rates(),
        ) {
            let borrowed_amount_wads = Decimal::from(total_liquidity).try_mul(Rate::from_scaled_val(borrowed_percent))?;
            let reserve = Reserve {
                liquidity: ReserveLiquidity {
                    borrowed_amount_wads,
                    available_amount: total_liquidity - borrowed_amount_wads.try_round_u64()?,
                    ..ReserveLiquidity::default()
                },
                config: ReserveConfig { optimal_utilization_rate, min_borrow_rate, optimal_borrow_rate, max_borrow_rate, ..ReserveConfig::default() },
                ..Reserve::default()
            };

            let current_borrow_rate = reserve.current_borrow_rate()?;
            assert!(current_borrow_rate >= Rate::from_percent(min_borrow_rate));
            assert!(current_borrow_rate <= Rate::from_percent(max_borrow_rate));

            let optimal_borrow_rate = Rate::from_percent(optimal_borrow_rate);
            let current_rate = reserve.liquidity.utilization_rate()?;
            match current_rate.cmp(&Rate::from_percent(optimal_utilization_rate)) {
                Ordering::Less => {
                    if min_borrow_rate == reserve.config.optimal_borrow_rate {
                        assert_eq!(current_borrow_rate, optimal_borrow_rate);
                    } else {
                        assert!(current_borrow_rate < optimal_borrow_rate);
                    }
                }
                Ordering::Equal => assert!(current_borrow_rate == optimal_borrow_rate),
                Ordering::Greater => {
                    if max_borrow_rate == reserve.config.optimal_borrow_rate {
                        assert_eq!(current_borrow_rate, optimal_borrow_rate);
                    } else {
                        assert!(current_borrow_rate > optimal_borrow_rate);
                    }
                }
            }
        }

        #[test]
        fn current_utilization_rate(
            total_liquidity in 0..=MAX_LIQUIDITY,
            borrowed_percent in 0..=WAD,
        ) {
            let borrowed_amount_wads = Decimal::from(total_liquidity).try_mul(Rate::from_scaled_val(borrowed_percent))?;
            let liquidity = ReserveLiquidity {
                borrowed_amount_wads,
                available_amount: total_liquidity - borrowed_amount_wads.try_round_u64()?,
                ..ReserveLiquidity::default()
            };

            let current_rate = liquidity.utilization_rate()?;
            assert!(current_rate <= Rate::one());
        }

        #[test]
        fn collateral_exchange_rate(
            total_liquidity in 0..=MAX_LIQUIDITY,
            borrowed_percent in 0..=WAD,
            collateral_multiplier in 0..=(5*WAD),
            borrow_rate in 0..=u8::MAX,
        ) {
            let borrowed_liquidity_wads = Decimal::from(total_liquidity).try_mul(Rate::from_scaled_val(borrowed_percent))?;
            let available_liquidity = total_liquidity - borrowed_liquidity_wads.try_round_u64()?;
            let mint_total_supply = Decimal::from(total_liquidity).try_mul(Rate::from_scaled_val(collateral_multiplier))?.try_round_u64()?;

            let mut reserve = Reserve {
                collateral: ReserveCollateral {
                    mint_total_supply,
                    ..ReserveCollateral::default()
                },
                liquidity: ReserveLiquidity {
                    borrowed_amount_wads: borrowed_liquidity_wads,
                    available_amount: available_liquidity,
                    ..ReserveLiquidity::default()
                },
                config: ReserveConfig {
                    min_borrow_rate: borrow_rate,
                    optimal_borrow_rate: borrow_rate,
                    optimal_utilization_rate: 100,
                    ..ReserveConfig::default()
                },
                ..Reserve::default()
            };

            let exchange_rate = reserve.collateral_exchange_rate()?;
            assert!(exchange_rate.0.to_scaled_val() <= 5u128 * WAD as u128);

            // After interest accrual, total liquidity increases and collateral are worth more
            reserve.accrue_interest(1)?;

            let new_exchange_rate = reserve.collateral_exchange_rate()?;
            if borrow_rate > 0 && total_liquidity > 0 && borrowed_percent > 0 {
                assert!(new_exchange_rate.0 < exchange_rate.0);
            } else {
                assert_eq!(new_exchange_rate.0, exchange_rate.0);
            }
        }

        #[test]
        fn compound_interest(
            slots_elapsed in 0..=SLOTS_PER_YEAR,
            borrow_rate in 0..=u8::MAX,
        ) {
            let mut reserve = Reserve::default();
            let borrow_rate = Rate::from_percent(borrow_rate);

            // Simulate running for max 1000 years, assuming that interest is
            // compounded at least once a year
            for _ in 0..1000 {
                reserve.liquidity.compound_interest(borrow_rate, slots_elapsed)?;
                reserve.liquidity.cumulative_borrow_rate_wads.to_scaled_val()?;
            }
        }

        #[test]
        fn reserve_accrue_interest(
            slots_elapsed in 0..=SLOTS_PER_YEAR,
            borrowed_liquidity in 0..=u64::MAX,
            borrow_rate in 0..=u8::MAX,
        ) {
            let borrowed_amount_wads = Decimal::from(borrowed_liquidity);
            let mut reserve = Reserve {
                liquidity: ReserveLiquidity {
                    borrowed_amount_wads,
                    ..ReserveLiquidity::default()
                },
                config: ReserveConfig {
                    max_borrow_rate: borrow_rate,
                    ..ReserveConfig::default()
                },
                ..Reserve::default()
            };

            reserve.accrue_interest(slots_elapsed)?;

            if borrow_rate > 0 && slots_elapsed > 0 {
                assert!(reserve.liquidity.borrowed_amount_wads > borrowed_amount_wads);
            } else {
                assert!(reserve.liquidity.borrowed_amount_wads == borrowed_amount_wads);
            }
        }

        #[test]
        fn borrow_fee_calculation(
            borrow_fee_wad in 0..WAD, // at WAD, fee == borrow amount, which fails
            flash_loan_fee_wad in 0..WAD, // at WAD, fee == borrow amount, which fails
            host_fee_percentage in 0..=100u8,
            borrow_amount in 3..=u64::MAX, // start at 3 to ensure calculation success
                                           // 0, 1, and 2 are covered in the minimum tests
        ) {
            let fees = ReserveFees {
                borrow_fee_wad,
                flash_loan_fee_wad,
                host_fee_percentage,
            };
            let (total_fee, host_fee) = fees.calculate_borrow_fees(Decimal::from(borrow_amount), FeeCalculation::Exclusive)?;

            // The total fee can't be greater than the amount borrowed, as long
            // as amount borrowed is greater than 2.
            // At a borrow amount of 2, we can get a total fee of 2 if a host
            // fee is also specified.
            assert!(total_fee <= borrow_amount);

            // the host fee can't be greater than the total fee
            assert!(host_fee <= total_fee);

            // for all fee rates greater than 0, we must have some fee
            if borrow_fee_wad > 0 {
                assert!(total_fee > 0);
            }

            if host_fee_percentage == 100 {
                // if the host fee percentage is maxed at 100%, it should get all the fee
                assert_eq!(host_fee, total_fee);
            }

            // if there's a host fee and some borrow fee, host fee must be greater than 0
            if host_fee_percentage > 0 && borrow_fee_wad > 0 {
                assert!(host_fee > 0);
            } else {
                assert_eq!(host_fee, 0);
            }
        }
    }

    #[test]
    fn borrow_fee_calculation_min_host() {
        let fees = ReserveFees {
            borrow_fee_wad: 10_000_000_000_000_000, // 1%
            flash_loan_fee_wad: 0,
            host_fee_percentage: 20,
        };

        // only 2 tokens borrowed, get error
        let err = fees
            .calculate_borrow_fees(Decimal::from(2u64), FeeCalculation::Exclusive)
            .unwrap_err();
        assert_eq!(err, LendingError::BorrowTooSmall.into()); // minimum of 3 tokens

        // only 1 token borrowed, get error
        let err = fees
            .calculate_borrow_fees(Decimal::one(), FeeCalculation::Exclusive)
            .unwrap_err();
        assert_eq!(err, LendingError::BorrowTooSmall.into());

        // 0 amount borrowed, 0 fee
        let (total_fee, host_fee) = fees
            .calculate_borrow_fees(Decimal::zero(), FeeCalculation::Exclusive)
            .unwrap();
        assert_eq!(total_fee, 0);
        assert_eq!(host_fee, 0);
    }

    #[test]
    fn borrow_fee_calculation_min_no_host() {
        let fees = ReserveFees {
            borrow_fee_wad: 10_000_000_000_000_000, // 1%
            flash_loan_fee_wad: 0,
            host_fee_percentage: 0,
        };

        // only 2 tokens borrowed, ok
        let (total_fee, host_fee) = fees
            .calculate_borrow_fees(Decimal::from(2u64), FeeCalculation::Exclusive)
            .unwrap();
        assert_eq!(total_fee, 1);
        assert_eq!(host_fee, 0);

        // only 1 token borrowed, get error
        let err = fees
            .calculate_borrow_fees(Decimal::one(), FeeCalculation::Exclusive)
            .unwrap_err();
        assert_eq!(err, LendingError::BorrowTooSmall.into()); // minimum of 2 tokens

        // 0 amount borrowed, 0 fee
        let (total_fee, host_fee) = fees
            .calculate_borrow_fees(Decimal::zero(), FeeCalculation::Exclusive)
            .unwrap();
        assert_eq!(total_fee, 0);
        assert_eq!(host_fee, 0);
    }

    #[test]
    fn borrow_fee_calculation_host() {
        let fees = ReserveFees {
            borrow_fee_wad: 10_000_000_000_000_000, // 1%
            flash_loan_fee_wad: 0,
            host_fee_percentage: 20,
        };

        let (total_fee, host_fee) = fees
            .calculate_borrow_fees(Decimal::from(1000u64), FeeCalculation::Exclusive)
            .unwrap();

        assert_eq!(total_fee, 10); // 1% of 1000
        assert_eq!(host_fee, 2); // 20% of 10
    }

    #[test]
    fn borrow_fee_calculation_no_host() {
        let fees = ReserveFees {
            borrow_fee_wad: 10_000_000_000_000_000, // 1%
            flash_loan_fee_wad: 0,
            host_fee_percentage: 0,
        };

        let (total_fee, host_fee) = fees
            .calculate_borrow_fees(Decimal::from(1000u64), FeeCalculation::Exclusive)
            .unwrap();

        assert_eq!(total_fee, 10); // 1% of 1000
        assert_eq!(host_fee, 0); // 0 host fee
    }
}<|MERGE_RESOLUTION|>--- conflicted
+++ resolved
@@ -623,13 +623,9 @@
     /// 0.01% (1 basis point) = 100_000_000_000_000
     /// 0.00001% (Aave borrow fee) = 100_000_000_000
     pub borrow_fee_wad: u64,
-<<<<<<< HEAD
-    /// Amount of fee going to host account
-=======
     /// Fee for flash loan, expressed as a Wad.
     pub flash_loan_fee_wad: u64,
-    /// Amount of fee going to host account, if provided in liquidate and repay
->>>>>>> c9f3c058
+    /// Amount of fee going to host account
     pub host_fee_percentage: u8,
 }
 
